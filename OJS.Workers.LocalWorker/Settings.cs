﻿namespace OJS.Workers.LocalWorker
{
    using System;
    using System.Configuration;

    using log4net;

    public static class Settings
    {
        private static readonly ILog Logger;

        static Settings()
        {
            Logger = LogManager.GetLogger("Settings");
        }

        public static string CSharpCompilerPath => GetSetting("CSharpCompilerPath");

        public static string CPlusPlusGccCompilerPath => GetSetting("CPlusPlusGccCompilerPath");

        public static string MsBuildExecutablePath => GetSetting("MsBuildExecutablePath");

<<<<<<< HEAD
        public static string NodeJsExecutablePath => GetSetting("NodeJsExecutablePath");

        public static string JavaCompilerPath => GetSetting("JavaCompilerPath");

        public static string JavaExecutablePath => GetSetting("JavaExecutablePath");

        public static string PythonExecutablePath => GetSetting("PythonExecutablePath");

        public static string PhpCgiExecutablePath => GetSetting("PhpCgiExecutablePath");

        public static string PhpCliExecutablePath => GetSetting("PhpCliExecutablePath");

=======
        public static string NuGetExecutablePath => GetSetting("NuGetExecutablePath");

        public static string NodeJsExecutablePath => GetSetting("NodeJsExecutablePath");

        public static string MochaModulePath => GetSetting("MochaModulePath");

        public static string ChaiModulePath => GetSetting("ChaiModulePath");

        public static string IoJsExecutablePath => GetSetting("IoJsExecutablePath");

        public static string JsDomModulePath => GetSetting("JsDomModulePath");

        public static string JQueryModulePath => GetSetting("JQueryModulePath");

        public static string HandlebarsModulePath => GetSetting("HandlebarsModulePath");

        public static string SinonModulePath => GetSetting("SinonModulePath");

        public static string SinonChaiModulePath => GetSetting("SinonChaiModulePath");

        public static string UnderscoreModulePath => GetSetting("UnderscoreModulePath");

        public static string JavaCompilerPath => GetSetting("JavaCompilerPath");

        public static string JavaExecutablePath => GetSetting("JavaExecutablePath");

        public static string PythonExecutablePath => GetSetting("PythonExecutablePath");

        public static string PhpCgiExecutablePath => GetSetting("PhpCgiExecutablePath");

        public static string PhpCliExecutablePath => GetSetting("PhpCliExecutablePath");

>>>>>>> 62a696da
        public static int ThreadsCount => GetSettingOrDefault("ThreadsCount", 2);

        private static string GetSetting(string settingName)
        {
            if (ConfigurationManager.AppSettings[settingName] == null)
            {
                Logger.FatalFormat("{0} setting not found in App.config file!", settingName);
                throw new Exception($"{settingName} setting not found in App.config file!");
            }

            return ConfigurationManager.AppSettings[settingName];
        }

        private static T GetSettingOrDefault<T>(string settingName, T defaultValue)
        {
            if (ConfigurationManager.AppSettings[settingName] == null)
            {
                return defaultValue;
            }

            return (T)Convert.ChangeType(ConfigurationManager.AppSettings[settingName], typeof(T));
        }
    }
}<|MERGE_RESOLUTION|>--- conflicted
+++ resolved
@@ -20,30 +20,21 @@
 
         public static string MsBuildExecutablePath => GetSetting("MsBuildExecutablePath");
 
-<<<<<<< HEAD
+        public static string NuGetExecutablePath => GetSetting("NuGetExecutablePath");
         public static string NodeJsExecutablePath => GetSetting("NodeJsExecutablePath");
 
         public static string JavaCompilerPath => GetSetting("JavaCompilerPath");
 
         public static string JavaExecutablePath => GetSetting("JavaExecutablePath");
+        public static string MochaModulePath => GetSetting("MochaModulePath");
 
+        public static string ChaiModulePath => GetSetting("ChaiModulePath");
         public static string PythonExecutablePath => GetSetting("PythonExecutablePath");
 
         public static string PhpCgiExecutablePath => GetSetting("PhpCgiExecutablePath");
+        public static string IoJsExecutablePath => GetSetting("IoJsExecutablePath");
 
         public static string PhpCliExecutablePath => GetSetting("PhpCliExecutablePath");
-
-=======
-        public static string NuGetExecutablePath => GetSetting("NuGetExecutablePath");
-
-        public static string NodeJsExecutablePath => GetSetting("NodeJsExecutablePath");
-
-        public static string MochaModulePath => GetSetting("MochaModulePath");
-
-        public static string ChaiModulePath => GetSetting("ChaiModulePath");
-
-        public static string IoJsExecutablePath => GetSetting("IoJsExecutablePath");
-
         public static string JsDomModulePath => GetSetting("JsDomModulePath");
 
         public static string JQueryModulePath => GetSetting("JQueryModulePath");
@@ -66,7 +57,6 @@
 
         public static string PhpCliExecutablePath => GetSetting("PhpCliExecutablePath");
 
->>>>>>> 62a696da
         public static int ThreadsCount => GetSettingOrDefault("ThreadsCount", 2);
 
         private static string GetSetting(string settingName)
