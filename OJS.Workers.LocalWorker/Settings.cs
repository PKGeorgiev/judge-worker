--- conflicted
+++ resolved
@@ -70,7 +70,6 @@
             }
         }
 
-<<<<<<< HEAD
         public static string JavaSandboxExecutorSourceFilePath
         {
             get
@@ -84,12 +83,6 @@
             get
             {
                 return GetSetting("PhpCgiExecutablePath");
-=======
-        public static string PhpCgiExecutablePath
-        {
-            get
-            {
-                return GetSetting("PhpCgiExecutablePath");
             }
         }
 
@@ -98,7 +91,6 @@
             get
             {
                 return GetSetting("PhpCliExecutablePath");
->>>>>>> 41742598
             }
         }
 
