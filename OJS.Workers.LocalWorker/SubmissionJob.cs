--- conflicted
+++ resolved
@@ -242,21 +242,12 @@
                 case ExecutionStrategyType.NodeJsPreprocessExecuteAndCheck:
                     executionStrategy = new NodeJsPreprocessExecuteAndCheckExecutionStrategy(Settings.NodeJsExecutablePath);
                     break;
-<<<<<<< HEAD
                 case ExecutionStrategyType.PhpCgiExecuteAndCheck:
                     executionStrategy = new PhpCgiExecuteAndCheckExecutionStrategy(Settings.PhpCgiExecutablePath);
                     break;
-=======
-                case ExecutionStrategyType.JavaPreprocessCompileExecuteAndCheck:
-                    executionStrategy = new JavaPreprocessCompileExecuteAndCheckExecutionStrategy(Settings.JavaExecutablePath, GetCompilerPath);
-                    break;
-                case ExecutionStrategyType.PhpCgiExecuteAndCheck:
-                    executionStrategy = new PhpCgiExecuteAndCheckExecutionStrategy(Settings.PhpCgiExecutablePath);
-                    break;
                 case ExecutionStrategyType.PhpCliExecuteAndCheck:
                     executionStrategy = new PhpCliExecuteAndCheckExecutionStrategy(Settings.PhpCliExecutablePath);
                     break;
->>>>>>> 41742598
                 case ExecutionStrategyType.DoNothing:
                     executionStrategy = new DoNothingExecutionStrategy();
                     break;
