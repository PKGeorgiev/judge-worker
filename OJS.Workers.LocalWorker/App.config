﻿<?xml version="1.0" encoding="utf-8"?>
<configuration>
  <configSections>
    <section name="log4net" type="log4net.Config.Log4NetConfigurationSectionHandler, log4net" />
    <section name="entityFramework" type="System.Data.Entity.Internal.ConfigFile.EntityFrameworkSection, EntityFramework, Version=6.0.0.0, Culture=neutral, PublicKeyToken=b77a5c561934e089" requirePermission="false" />
    <!-- For more information on Entity Framework configuration, visit http://go.microsoft.com/fwlink/?LinkID=237468 -->
  </configSections>
  <connectionStrings>
    <add name="DefaultConnection" connectionString="Data Source=.;Initial Catalog=OnlineJudgeSystem;Integrated Security=True" providerName="System.Data.SqlClient" />
  </connectionStrings>
  <appSettings>
    <add key="CSharpCompilerPath" value="C:\Windows\Microsoft.NET\Framework\v4.0.30319\csc.exe" />
    <add key="CPlusPlusGccCompilerPath" value="C:\MinGW\bin\g++.exe" />
    <add key="MsBuildExecutablePath" value="C:\Windows\Microsoft.NET\Framework64\v4.0.30319\MSBuild.exe" />
    <add key="NodeJsExecutablePath" value="C:\Program Files\nodejs\node.exe" />
    <add key="JavaCompilerPath" value="C:\Program Files\Java\jdk1.8.0_05\bin\javac.exe" />
    <add key="JavaExecutablePath" value="C:\Program Files\Java\jdk1.8.0_05\bin\java.exe" />
<<<<<<< HEAD
    <add key="JavaArchiverPath" value="C:\Program Files\Java\jdk1.8.0_05\bin\jar.exe" />
    <add key="JavaSandboxExecutorSourceFilePath" value="C:\Program Files\Java\SandboxExecutor\_$SandboxExecutor.java"/>
    <add key="PhpCgiExecutablePath" value="C:\Program Files\PHP\php-cgi.exe" />
=======
    <add key="PhpCgiExecutablePath" value="C:\Program Files\PHP\php-cgi.exe" />
    <add key="PhpCliExecutablePath" value="C:\Program Files\PHP\php.exe" />
>>>>>>> 41742598
    <add key="ThreadsCount" value="2" />
  </appSettings>
  <startup>
    <supportedRuntime version="v4.0" sku=".NETFramework,Version=v4.5" />
  </startup>
  <log4net>
    <appender name="LogFileAppender" type="log4net.Appender.FileAppender">
      <param name="File" value="OJS.Workers.LocalWorker_Log.txt" />
      <param name="AppendToFile" value="true" />
      <layout type="log4net.Layout.PatternLayout">
        <param name="Header" value="" />
        <param name="Footer" value="" />
        <param name="ConversionPattern" value="%d [%t] %-5p %c %m%n" />
      </layout>
    </appender>
    <root>
      <level value="INFO" />
      <appender-ref ref="LogFileAppender" />
    </root>
  </log4net>
  <entityFramework>
    <defaultConnectionFactory type="System.Data.Entity.Infrastructure.LocalDbConnectionFactory, EntityFramework">
      <parameters>
        <parameter value="v11.0" />
      </parameters>
    </defaultConnectionFactory>
    <providers>
      <provider invariantName="System.Data.SqlClient" type="System.Data.Entity.SqlServer.SqlProviderServices, EntityFramework.SqlServer" />
    </providers>
  </entityFramework>
</configuration><|MERGE_RESOLUTION|>--- conflicted
+++ resolved
@@ -15,14 +15,10 @@
     <add key="NodeJsExecutablePath" value="C:\Program Files\nodejs\node.exe" />
     <add key="JavaCompilerPath" value="C:\Program Files\Java\jdk1.8.0_05\bin\javac.exe" />
     <add key="JavaExecutablePath" value="C:\Program Files\Java\jdk1.8.0_05\bin\java.exe" />
-<<<<<<< HEAD
     <add key="JavaArchiverPath" value="C:\Program Files\Java\jdk1.8.0_05\bin\jar.exe" />
     <add key="JavaSandboxExecutorSourceFilePath" value="C:\Program Files\Java\SandboxExecutor\_$SandboxExecutor.java"/>
     <add key="PhpCgiExecutablePath" value="C:\Program Files\PHP\php-cgi.exe" />
-=======
-    <add key="PhpCgiExecutablePath" value="C:\Program Files\PHP\php-cgi.exe" />
     <add key="PhpCliExecutablePath" value="C:\Program Files\PHP\php.exe" />
->>>>>>> 41742598
     <add key="ThreadsCount" value="2" />
   </appSettings>
   <startup>
