﻿namespace OJS.Workers.LocalWorker
{
    using System.Collections.Concurrent;
    using System.Collections.Generic;
    using System.IO;
    using System.ServiceProcess;
    using System.Threading;

    using log4net;

    using OJS.Common;
<<<<<<< HEAD
    using OJS.Services.Business.SubmissionsForProcessing;
=======
    using OJS.Data;
    using OJS.Workers.Common;
>>>>>>> 13672802

    internal class LocalWorkerService : ServiceBase
    {
        private static ILog logger;
        private readonly ICollection<Thread> threads;
        private readonly ICollection<IJob> jobs;
        private readonly ISubmissionsForProcessingBusinessService submissionsForProcessingBusiness;

        public LocalWorkerService(
            ISubmissionsForProcessingBusinessService submissionsForProcessingBusiness)
        {
<<<<<<< HEAD
            this.submissionsForProcessingBusiness = submissionsForProcessingBusiness;
=======
            logger = LogManager.GetLogger(Constants.LocalWorkerServiceLogName);
            logger.Info("LocalWorkerService initializing...");
            this.ResetAllProcessingSubmissions();
            this.CreateExecutionStrategiesWorkingDirectory();

>>>>>>> 13672802
            this.threads = new List<Thread>();
            this.jobs = new List<IJob>();
            var submissionsForProcessing = new ConcurrentQueue<int>();

            logger = LogManager.GetLogger("LocalWorkerService");
            logger.Info("LocalWorkerService initializing...");

            this.CreateExecutionStrategiesWorkingDirectory();
            this.submissionsForProcessingBusiness.ResetAllProcessingSubmissions(logger);
            this.SpawnJobsAndThreads(this.jobs, this.threads, submissionsForProcessing);

            logger.Info("LocalWorkerService initialized.");
        }

        protected override void OnStart(string[] args)
        {
            logger.Info("LocalWorkerService starting...");

            this.StartThreads(this.threads);

            logger.Info("LocalWorkerService started.");
        }

        protected override void OnStop()
        {
            logger.Info("LocalWorkerService stopping...");

            this.StopJobs(this.jobs);

            Thread.Sleep(10000);

            this.StopThreads(this.threads);

            logger.Info("LocalWorkerService stopped.");
        }

        private void SpawnJobsAndThreads(
            ICollection<IJob> jobsToSpawn,
            ICollection<Thread> threadsToSpawn,
            ConcurrentQueue<int> submissionsForProcessing)
        {
            for (var i = 1; i <= Settings.ThreadsCount; i++)
            {
                var job = new SubmissionJob(
                    $"Job №{i}",
                    submissionsForProcessing);

                var thread = new Thread(job.Start) { Name = $"Thread №{i}" };

                jobsToSpawn.Add(job);
                threadsToSpawn.Add(thread);
            }
        }

        private void StartThreads(IEnumerable<Thread> threadsToStarts)
        {
            foreach (var thread in threadsToStarts)
            {
                logger.InfoFormat($"Starting {thread.Name}...");
                thread.Start();
                logger.InfoFormat($"{thread.Name} started.");
                Thread.Sleep(234);
            }
        }

        private void StopJobs(IEnumerable<IJob> jobsToStop)
        {
            foreach (var job in jobsToStop)
            {
                job.Stop();
                logger.InfoFormat($"{job.Name} stopped.");
            }
        }

        private void StopThreads(IEnumerable<Thread> threadsToStop)
        {
            foreach (var thread in threadsToStop)
            {
                thread.Abort();
                logger.InfoFormat($"{thread.Name} aborted.");
            }
        }

        /// <summary>
        /// Creates folder in the Temp directory if not already created,
        /// in which all strategies create their own working directories
        /// making easier the deletion of left-over files by the background job
        /// </summary>
        private void CreateExecutionStrategiesWorkingDirectory()
        {
            var path = GlobalConstants.ExecutionStrategiesWorkingDirectoryPath;
            if (!Directory.Exists(path))
            {
                Directory.CreateDirectory(path);
            }
        }
    }
}<|MERGE_RESOLUTION|>--- conflicted
+++ resolved
@@ -9,12 +9,8 @@
     using log4net;
 
     using OJS.Common;
-<<<<<<< HEAD
     using OJS.Services.Business.SubmissionsForProcessing;
-=======
-    using OJS.Data;
     using OJS.Workers.Common;
->>>>>>> 13672802
 
     internal class LocalWorkerService : ServiceBase
     {
@@ -26,15 +22,12 @@
         public LocalWorkerService(
             ISubmissionsForProcessingBusinessService submissionsForProcessingBusiness)
         {
-<<<<<<< HEAD
-            this.submissionsForProcessingBusiness = submissionsForProcessingBusiness;
-=======
             logger = LogManager.GetLogger(Constants.LocalWorkerServiceLogName);
             logger.Info("LocalWorkerService initializing...");
             this.ResetAllProcessingSubmissions();
             this.CreateExecutionStrategiesWorkingDirectory();
 
->>>>>>> 13672802
+            this.submissionsForProcessingBusiness = submissionsForProcessingBusiness;
             this.threads = new List<Thread>();
             this.jobs = new List<IJob>();
             var submissionsForProcessing = new ConcurrentQueue<int>();
