--- conflicted
+++ resolved
@@ -7,14 +7,8 @@
     using System.IO;
     using System.ServiceProcess;
 
-<<<<<<< HEAD
-=======
     using OJS.Common;
 
-    using SimpleInjector;
-    using SimpleInjector.Lifestyles;
-
->>>>>>> a8c9fddf
     internal static class Program
     {
         /// <summary>
@@ -32,15 +26,9 @@
                 var container = new SimpleInjectorContainer();
                 Bootstrap.Start(container);
 
-<<<<<<< HEAD
-                var localWorkerService = new LocalWorkerService();
-=======
                 ObjectFactory.InitializeServiceProvider(Bootstrap.Container);
 
-                using (ThreadScopedLifestyle.BeginScope(container))
-                {
-                    var localWorkerService = container.GetInstance<LocalWorkerService>();
->>>>>>> a8c9fddf
+                var localWorkerService = new LocalWorkerService();
 
                 ServiceBase.Run(localWorkerService);
             }
