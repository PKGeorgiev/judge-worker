﻿namespace OJS.Workers.ExecutionStrategies
{
    using System;
    using System.Collections.Generic;
    using System.IO;
    using System.Linq;
    using System.Text.RegularExpressions;

    using Microsoft.Build.Evaluation;
    using OJS.Common;
    using OJS.Common.Extensions;
    using OJS.Common.Models;
    using OJS.Workers.Checkers;
    using OJS.Workers.Common;
    using OJS.Workers.Compilers;
    using OJS.Workers.Executors;

    public class CSharpUnitTestsExecutionStrategy : CSharpProjectTestsExecutionStrategy
    {
        private const string TestedCode = "TestedCode.cs";

        // Extracts the number of total and passed tests 
        private const string TestResultsRegex =
            @"Test Count: (\d+), Passed: (\d+), Failed: (\d+), Warnings: \d+, Inconclusive: \d+, Skipped: \d+";

        public CSharpUnitTestsExecutionStrategy(
            string nUnitConsoleRunnerPath,
            Func<CompilerType, string> getCompilerPathFunc)
            : base(
                  nUnitConsoleRunnerPath,
                  getCompilerPathFunc)
        {
        }

        public override ExecutionResult Execute(ExecutionContext executionContext)
        {
            var result = new ExecutionResult();
            var userSubmissionContent = executionContext.FileContent;

            var submissionFilePath = $"{this.WorkingDirectory}\\{ZippedSubmissionName}";
            File.WriteAllBytes(submissionFilePath, userSubmissionContent);
            FileHelpers.RemoveFilesFromZip(submissionFilePath, RemoveMacFolderPattern);
            FileHelpers.UnzipFile(submissionFilePath, this.WorkingDirectory);
            File.Delete(submissionFilePath);

            var csProjFilePath = FileHelpers.FindFileMatchingPattern(
                this.WorkingDirectory,
                CsProjFileSearchPattern);

            var project = new Project(csProjFilePath);
            this.SetupFixturePath = $"{project.DirectoryPath}\\{SetupFixtureFileName}{GlobalConstants.CSharpFileExtension}";

            this.CorrectProjectReferences(project);
            project.Save(csProjFilePath);
            project.ProjectCollection.UnloadAllProjects();

            var executor = new RestrictedProcessExecutor();
            var checker = Checker.CreateChecker(
                executionContext.CheckerAssemblyName,
                executionContext.CheckerTypeName,
                executionContext.CheckerParameter);

            result = this.RunUnitTests(executionContext, executor, checker, result, csProjFilePath);
            return result;
        }

        protected override ExecutionResult RunUnitTests(
            ExecutionContext executionContext,
            IExecutor executor,
            IChecker checker,
            ExecutionResult result,
            string csProjFilePath)
        {
            var projectDirectory = Path.GetDirectoryName(csProjFilePath);
            var testedCodePath = $"{projectDirectory}\\{TestedCode}";
            var originalTestsPassed = -1;
            var count = 0;

            foreach (var test in executionContext.Tests)
            {
                File.WriteAllText(this.SetupFixturePath, SetupFixtureTemplate);
            
                File.WriteAllText(testedCodePath, test.Input);

                // Compiling
                var compilerPath = this.GetCompilerPathFunc(executionContext.CompilerType);
                var compilerResult = this.Compile(
                    executionContext.CompilerType, 
                    compilerPath, 
                    executionContext.AdditionalCompilerArguments,
                    csProjFilePath);

                result.IsCompiledSuccessfully = compilerResult.IsCompiledSuccessfully;
                result.CompilerComment = compilerResult.CompilerComment;

                if (!compilerResult.IsCompiledSuccessfully)
                {
                    return result;
                }

                // Delete tests before execution so the user can't acces them
                FileHelpers.DeleteFiles(testedCodePath, this.SetupFixturePath);

                var arguments = new List<string> { compilerResult.OutputFile };
                arguments.AddRange(AdditionalExecutionArguments.Split(' '));

                var processExecutionResult = executor.Execute(
                    this.NUnitConsoleRunnerPath,
                    string.Empty,
                    executionContext.TimeLimit,
                    executionContext.MemoryLimit,
                    arguments);

                var totalTests = 0;
                var passedTests = 0;

                this.ExtractTestResult(processExecutionResult.ReceivedOutput, out passedTests, out totalTests);
                var message = "Test Passed!";

                if (totalTests == 0)
                {
                    message = "No tests found";
                }
                else if (passedTests >= originalTestsPassed)
                {
                    message = "No functionality covering this test!";
                }

                if (count == 0)
                {
                    originalTestsPassed = passedTests;
                    if (totalTests != passedTests)
                    {
                        message = "Not all tests passed on the correct solution.";
                    }
                }

                var testResult = this.ExecuteAndCheckTest(test, processExecutionResult, checker, message);
                result.TestResults.Add(testResult);
                count++;
            }

            return result;
        }

        protected override CompileResult Compile(
            CompilerType compilerType,
            string compilerPath,
            string compilerArguments,
            string submissionFilePath)
        {
            if (compilerType == CompilerType.None)
            {
                return new CompileResult(true, null) { OutputFile = submissionFilePath };
            }

            if (!File.Exists(compilerPath))
            {
                throw new ArgumentException($"Compiler not found in: {compilerPath}", nameof(compilerPath));
            }

            ICompiler compiler = Compiler.CreateCompiler(compilerType);
            var compilerResult = compiler.Compile(compilerPath, submissionFilePath, compilerArguments);
            return compilerResult;
        }

        /// <summary>
        /// Grabs the last match from a match collection
        /// thus ensuring that the tests output is the genuine one,
        /// preventing the user from tampering with it
        /// </summary>
        /// <param name="receivedOutput"></param>
        /// <param name="passedTests"></param>
        /// <param name="totalTests"></param>
        private void ExtractTestResult(string receivedOutput, out int passedTests, out int totalTests)
        {           
            var testResultsRegex = new Regex(TestResultsRegex);
<<<<<<< HEAD
            var res = testResultsRegex.Matches(receivedOutput);
            totalTests = int.Parse(res[res.Count - 1].Groups[1].Value);
            passedTests = int.Parse(res[res.Count - 1].Groups[2].Value);
=======
            var res = testResultsRegex.Match(receivedOutput);
            if (!res.Success)
            {
                throw new ArgumentException("The process did not produce any output!");
            }

            totalTests = int.Parse(res.Groups[1].Value);
            passedTests = int.Parse(res.Groups[2].Value);
>>>>>>> 623ed825
        }

        private void CorrectProjectReferences(Project project)
        {
            project.AddItem("Compile", $"{SetupFixtureFileName}{GlobalConstants.CSharpFileExtension}");

            // Remove the first Project Reference (this should be the reference to the tested project)
            var projectReference = project.GetItems("ProjectReference").FirstOrDefault();
            if (projectReference != null)
            {
                project.RemoveItem(projectReference);
            }

            project.AddItem("Compile", TestedCode);
            project.SetProperty("OutputType", "Library");

            var nUnitPrevReference = project.Items.FirstOrDefault(x => x.EvaluatedInclude.Contains("nunit.framework"));
            if (nUnitPrevReference != null)
            {
                project.RemoveItem(nUnitPrevReference);
            }

            // Add our NUnit Reference, if private is false, the .dll will not be copied and the tests will not run
            var nUnitMetaData = new Dictionary<string, string>();
            nUnitMetaData.Add("SpecificVersion", "False");
            nUnitMetaData.Add("Private", "True");
            project.AddItem("Reference", NUnitReference, nUnitMetaData);

            // If we use NUnit we don't really need the VSTT, it will save us copying of the .dll
            var vsTestFrameworkReference = project.Items
                .FirstOrDefault(x =>
                    x.EvaluatedInclude.Contains("Microsoft.VisualStudio.QualityTools.UnitTestFramework"));

            if (vsTestFrameworkReference != null)
            {
                project.RemoveItem(vsTestFrameworkReference);
            }
        }
    }
}<|MERGE_RESOLUTION|>--- conflicted
+++ resolved
@@ -175,20 +175,9 @@
         private void ExtractTestResult(string receivedOutput, out int passedTests, out int totalTests)
         {           
             var testResultsRegex = new Regex(TestResultsRegex);
-<<<<<<< HEAD
             var res = testResultsRegex.Matches(receivedOutput);
             totalTests = int.Parse(res[res.Count - 1].Groups[1].Value);
             passedTests = int.Parse(res[res.Count - 1].Groups[2].Value);
-=======
-            var res = testResultsRegex.Match(receivedOutput);
-            if (!res.Success)
-            {
-                throw new ArgumentException("The process did not produce any output!");
-            }
-
-            totalTests = int.Parse(res.Groups[1].Value);
-            passedTests = int.Parse(res.Groups[2].Value);
->>>>>>> 623ed825
         }
 
         private void CorrectProjectReferences(Project project)
