--- conflicted
+++ resolved
@@ -27,12 +27,7 @@
             }
 
             this.JavaExecutablePath = javaExecutablePath;
-<<<<<<< HEAD
-            this.GetCompilerPathFunc = getCompilerPathFunc;
-=======
-            this.GetCompilerPathFunc = getCompilerPathFunc;              
->>>>>>> b16238b9
-        }
+			this.GetCompilerPathFunc = getCompilerPathFunc;        }
 
         protected string JavaExecutablePath { get; }
 
