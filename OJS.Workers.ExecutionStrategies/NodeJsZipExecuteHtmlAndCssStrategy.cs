﻿namespace OJS.Workers.ExecutionStrategies
{
    using System;
    using System.Collections.Generic;
    using System.IO;
    using System.Text.RegularExpressions;

    using OJS.Common;
    using OJS.Common.Extensions;
    using OJS.Workers.Checkers;
    using OJS.Workers.Common;
    using OJS.Workers.Executors;

    public class NodeJsZipExecuteHtmlAndCssStrategy : NodeJsPreprocessExecuteAndRunUnitTestsWithMochaExecutionStrategy
    {
        protected const string EntryFileName = "*.html";
        protected const string SubmissionFileName = "_$submission";
        protected const string UserBaseDirectoryPlaceholder = "#userBaseDirectoryPlaceholder#";

        public NodeJsZipExecuteHtmlAndCssStrategy(
            string nodeJsExecutablePath,
            string mochaModulePath,
            string chaiModulePath,
            string jsdomModulePath,
            string jqueryModulePath,
            string underscoreModulePath,
            string bootsrapModulePath,
            string bootstrapCssPath,
            int baseTimeUsed,
            int baseMemoryUsed)
            : base(
                nodeJsExecutablePath,
                mochaModulePath,
                chaiModulePath,
                underscoreModulePath,
                baseTimeUsed,
                baseMemoryUsed)
        {
            if (!Directory.Exists(jsdomModulePath))
            {
                throw new ArgumentException(
                    $"jsDom not found in: {jsdomModulePath}",
                    nameof(jsdomModulePath));
            }

            if (!Directory.Exists(jqueryModulePath))
            {
                throw new ArgumentException(
                    $"jQuery not found in: {jqueryModulePath}",
                    nameof(jqueryModulePath));
            }

            if (!File.Exists(bootsrapModulePath))
            {
                throw new ArgumentException(
                    $"Bootstrap Module not found in: {bootsrapModulePath}",
                    nameof(bootsrapModulePath));
            }

            if (!File.Exists(bootstrapCssPath))
            {
                throw new ArgumentException(
                    $"Bootstrap CSS not found in: {bootstrapCssPath}",
                    nameof(bootstrapCssPath));
            }

            this.JsDomModulePath = FileHelpers.ProcessModulePath(jsdomModulePath);
            this.JQueryModulePath = FileHelpers.ProcessModulePath(jqueryModulePath);
            this.BootstrapModulePath = FileHelpers.ProcessModulePath(bootsrapModulePath);
            this.BootstrapCssPath = FileHelpers.ProcessModulePath(bootstrapCssPath);
            this.WorkingDirectory = DirectoryHelpers.CreateTempDirectory();
        }

        ~NodeJsZipExecuteHtmlAndCssStrategy()
        {
            DirectoryHelpers.SafeDeleteDirectory(this.WorkingDirectory, true);
        }

        protected string JsDomModulePath { get; }

        protected string JQueryModulePath { get; }

        protected string BootstrapModulePath { get; }

        protected string BootstrapCssPath { get; }

        protected string WorkingDirectory { get; set; }

        protected string ProgramEntryPath { get; set; }

        protected override string JsNodeDisableCode => base.JsNodeDisableCode + @"
fs = undefined;";

        protected override string JsCodeRequiredModules => base.JsCodeRequiredModules + $@",
    fs = require('fs'),    
    jsdom = require('{this.JsDomModulePath}'),
    jq = require('{this.JQueryModulePath}'),
    bootstrap = fs.readFileSync('{this.BootstrapModulePath}','utf-8'),
    bootstrapCss = fs.readFileSync('{this.BootstrapCssPath}','utf-8'),
    userCode = fs.readFileSync('{UserInputPlaceholder}','utf-8')";

        protected override string JsCodeTemplate =>
            RequiredModules + ";" +
            PreevaluationPlaceholder +
            EvaluationPlaceholder +
            PostevaluationPlaceholder;

        protected override string JsCodePreevaulationCode => $@"
describe('TestDOMScope', function() {{
    let bgCoderConsole = {{}};
    before(function(done) {{
        jsdom.env({{
            html: userCode,
            src:[bootstrap],
            done: function(errors, window) {{
                global.window = window;
                global.document = window.document;
                global.$ = global.jQuery = jq(window);
                Object.getOwnPropertyNames(window)
                    .filter(function (prop) {{
                        return prop.toLowerCase().indexOf('html') >= 0;
                    }}).forEach(function (prop) {{
                        global[prop] = window[prop];
                    }});

                let head = $(document.head);
                let style = document.createElement('style');
                style.type = 'text/css';
                style.innerHTML = bootstrapCss;
                head.append(style);

                let links = head.find('link');
                links.each((index, el)=>{{
                    let style = document.createElement('style');
                    style.type = 'test/css';
<<<<<<< HEAD
                    let path = '{FileHelpers.ProcessModulePath(this.WorkingDirectory)}/' + el.href;
=======
                    let path = '{UserBaseDirectoryPlaceholder}/' + el.href;
>>>>>>> 5389b488
                    let css = fs.readFileSync(path, 'utf-8');
                    style.innerHTML = css;
                    head.append(style);
                }});

                links.remove();    

                Object.keys(console)
                    .forEach(function (prop) {{
                        bgCoderConsole[prop] = console[prop];
                        console[prop] = new Function('');
                    }});

{NodeDisablePlaceholder}

                done();
            }}
        }});
    }});

    after(function() {{
        Object.keys(bgCoderConsole)
            .forEach(function (prop) {{
                console[prop] = bgCoderConsole[prop];
            }});
    }});";

        protected override string JsCodeEvaluation => TestsPlaceholder;

        public override ExecutionResult Execute(ExecutionContext executionContext)
        {
            var result = new ExecutionResult { IsCompiledSuccessfully = true };
            this.CreateSubmissionFile(executionContext);
            this.ProgramEntryPath = FileHelpers.FindFirstFileMatchingPattern(this.WorkingDirectory, EntryFileName);

            var codeToExecute = this.PreprocessJsSubmission(
                this.JsCodeTemplate,
                executionContext,
                this.ProgramEntryPath);

            var codeSavePath = FileHelpers.SaveStringToTempFile(codeToExecute);
            var executor = new RestrictedProcessExecutor();

            var checker = Checker.CreateChecker(
                executionContext.CheckerAssemblyName,
                executionContext.CheckerTypeName,
                executionContext.CheckerParameter);

            result.TestResults = this.ProcessTests(executionContext, executor, checker, codeSavePath);
            File.Delete(codeSavePath);

            return result;
        }

        protected virtual string BuildTests(IEnumerable<TestContext> tests)
        {
            var testsCode = string.Empty;
            var testsCount = 1;
            foreach (var test in tests)
            {
                var code = Regex.Replace(test.Input, "([\\\\`$])", "\\$1");

                testsCode += $@"
                it('Test{testsCount++}', function(done) {{
                    this.timeout(10000);
            	    let content = `{code}`;

                    let testFunc = new Function({this.TestFuncVariables}, content);
                    testFunc.call({{}},{this.TestFuncVariables.Replace("'", string.Empty)});

                    done();
                }});";
            }

            return testsCode;
        }

        protected override List<TestResult> ProcessTests(
          ExecutionContext executionContext,
          IExecutor executor,
          IChecker checker,
          string codeSavePath)
        {
            var testResults = new List<TestResult>();
            var arguments = new List<string>();
            arguments.Add(this.MochaModulePath);
            arguments.Add(codeSavePath);
            arguments.AddRange(executionContext.AdditionalCompilerArguments.Split(' '));
            var processExecutionResult = this.ExecuteNodeJsProcess(executionContext, executor, string.Empty, arguments);
            var mochaResult = JsonExecutionResult.Parse(processExecutionResult.ReceivedOutput);
            var currentTest = 0;
            foreach (var test in executionContext.Tests)
            {
                var message = "yes";
                if (!string.IsNullOrEmpty(mochaResult.Error))
                {
                    message = mochaResult.Error;
                }
                else if (mochaResult.TestsErrors[currentTest] != null)
                {
                    message = $"Unexpected error: {mochaResult.TestsErrors[currentTest]}";
                }

                var testResult = this.ExecuteAndCheckTest(
                    test,
                    processExecutionResult,
                    checker,
                    message);
                currentTest++;
                testResults.Add(testResult);
            }

            return testResults;
        }

        protected virtual string CreateSubmissionFile(ExecutionContext executionContext)
        {
            var trimmedAllowedFileExtensions = executionContext.AllowedFileExtensions?.Trim();

            var allowedFileExtensions = (!trimmedAllowedFileExtensions?.StartsWith(".") ?? false)
                ? $".{trimmedAllowedFileExtensions}"
                : trimmedAllowedFileExtensions;

            if (allowedFileExtensions != GlobalConstants.ZipFileExtension)
            {
                throw new ArgumentException("Submission file is not a zip file!");
            }

            return this.PrepareSubmissionFile(executionContext.FileContent);
        }

        protected virtual string PrepareSubmissionFile(byte[] submissionFileContent)
        {
            var submissionFilePath = $"{this.WorkingDirectory}\\{SubmissionFileName}";
            File.WriteAllBytes(submissionFilePath, submissionFileContent);
            FileHelpers.ConvertContentToZip(submissionFilePath);
            FileHelpers.UnzipFile(submissionFilePath, this.WorkingDirectory);
            File.Delete(submissionFilePath);
            return submissionFilePath;
        }

        protected virtual string PreprocessJsSubmission(string template, ExecutionContext context, string pathToFile)
        {
            var userBaseDirectory = this.FindProgramEntryPath();
            userBaseDirectory = userBaseDirectory.Substring(1, userBaseDirectory.Length - 2);
            userBaseDirectory = this.ProcessModulePath(Path.GetDirectoryName(userBaseDirectory));

            var processedCode =
                template.Replace(RequiredModules, this.JsCodeRequiredModules)
                    .Replace(PreevaluationPlaceholder, this.JsCodePreevaulationCode)
                    .Replace(EvaluationPlaceholder, this.JsCodeEvaluation)
                    .Replace(PostevaluationPlaceholder, this.JsCodePostevaulationCode)
                    .Replace(NodeDisablePlaceholder, this.JsNodeDisableCode)
                    .Replace(UserInputPlaceholder, pathToFile)
                    .Replace(UserBaseDirectoryPlaceholder, userBaseDirectory)
                    .Replace(TestsPlaceholder, this.BuildTests(context.Tests));

            return processedCode;
        }
    }
}<|MERGE_RESOLUTION|>--- conflicted
+++ resolved
@@ -133,11 +133,7 @@
                 links.each((index, el)=>{{
                     let style = document.createElement('style');
                     style.type = 'test/css';
-<<<<<<< HEAD
-                    let path = '{FileHelpers.ProcessModulePath(this.WorkingDirectory)}/' + el.href;
-=======
                     let path = '{UserBaseDirectoryPlaceholder}/' + el.href;
->>>>>>> 5389b488
                     let css = fs.readFileSync(path, 'utf-8');
                     style.innerHTML = css;
                     head.append(style);
@@ -281,8 +277,7 @@
 
         protected virtual string PreprocessJsSubmission(string template, ExecutionContext context, string pathToFile)
         {
-            var userBaseDirectory = this.FindProgramEntryPath();
-            userBaseDirectory = userBaseDirectory.Substring(1, userBaseDirectory.Length - 2);
+            var userBaseDirectory = FileHelpers.FindFirstFileMatchingPattern(this.WorkingDirectory, EntryFileName);
             userBaseDirectory = this.ProcessModulePath(Path.GetDirectoryName(userBaseDirectory));
 
             var processedCode =
