--- conflicted
+++ resolved
@@ -46,12 +46,7 @@
         protected const string AdditionalExecutionArguments = "--noresult --inprocess";
 
         // Extracts error/failure messages and the class which threw it
-<<<<<<< HEAD
-        protected static readonly string ErrorMessageRegex = $@"\d+\) (.*){Environment.NewLine}((?:.+{Environment.NewLine})*?)\s*at (?:[^(){Environment.NewLine}]+?)\(\) in \w:\\(?:[^\\{Environment.NewLine}]+\\)*(.+).cs";
-=======
-        private static readonly string ErrorMessageRegex = $@"\d+\) (.*){Environment.NewLine}((.+{Environment.NewLine})*?)\s*at (?:[^(){Environment.NewLine}]+?)\(\) in \w:\\(?:[^\\{Environment.NewLine}]+\\)*.*(Test.\d+).cs";
->>>>>>> 2558a55a
-
+        protected static readonly string ErrorMessageRegex = $@"\d+\) (.*){Environment.NewLine}((.+{Environment.NewLine})*?)\s*at (?:[^(){Environment.NewLine}]+?)\(\) in \w:\\(?:[^\\{Environment.NewLine}]+\\)*.*(Test.\d+).cs";
         public CSharpProjectTestsExecutionStrategy(
             string nUnitConsoleRunnerPath,
             Func<CompilerType, string> getCompilerPathFunc)
