﻿<?xml version="1.0" encoding="utf-8"?>
<Project ToolsVersion="12.0" DefaultTargets="Build" xmlns="http://schemas.microsoft.com/developer/msbuild/2003">
  <Import Project="$(MSBuildExtensionsPath)\$(MSBuildToolsVersion)\Microsoft.Common.props" Condition="Exists('$(MSBuildExtensionsPath)\$(MSBuildToolsVersion)\Microsoft.Common.props')" />
  <PropertyGroup>
    <Configuration Condition=" '$(Configuration)' == '' ">Debug</Configuration>
    <Platform Condition=" '$(Platform)' == '' ">AnyCPU</Platform>
    <ProjectGuid>{69966098-E5B2-46CD-88E9-1F79B245ADE0}</ProjectGuid>
    <OutputType>Library</OutputType>
    <AppDesignerFolder>Properties</AppDesignerFolder>
    <RootNamespace>OJS.Workers.ExecutionStrategies</RootNamespace>
    <AssemblyName>OJS.Workers.ExecutionStrategies</AssemblyName>
    <TargetFrameworkVersion>v4.5</TargetFrameworkVersion>
    <FileAlignment>512</FileAlignment>
    <SccProjectName>SAK</SccProjectName>
    <SccLocalPath>SAK</SccLocalPath>
    <SccAuxPath>SAK</SccAuxPath>
    <SccProvider>SAK</SccProvider>
    <SolutionDir Condition="$(SolutionDir) == '' Or $(SolutionDir) == '*Undefined*'">..\..\</SolutionDir>
    <RestorePackages>true</RestorePackages>
  </PropertyGroup>
  <PropertyGroup Condition=" '$(Configuration)|$(Platform)' == 'Debug|AnyCPU' ">
    <DebugSymbols>true</DebugSymbols>
    <DebugType>full</DebugType>
    <Optimize>false</Optimize>
    <OutputPath>bin\Debug\</OutputPath>
    <DefineConstants>DEBUG;TRACE</DefineConstants>
    <ErrorReport>prompt</ErrorReport>
    <WarningLevel>4</WarningLevel>
  </PropertyGroup>
  <PropertyGroup Condition=" '$(Configuration)|$(Platform)' == 'Release|AnyCPU' ">
    <DebugType>pdbonly</DebugType>
    <Optimize>true</Optimize>
    <OutputPath>bin\Release\</OutputPath>
    <DefineConstants>TRACE</DefineConstants>
    <ErrorReport>prompt</ErrorReport>
    <WarningLevel>4</WarningLevel>
  </PropertyGroup>
  <ItemGroup>
    <Reference Include="Ionic.Zip, Version=1.9.2.0, Culture=neutral, processorArchitecture=MSIL">
      <SpecificVersion>False</SpecificVersion>
      <HintPath>..\..\packages\DotNetZip.1.9.2\lib\net20\Ionic.Zip.dll</HintPath>
      <Private>True</Private>
    </Reference>
    <Reference Include="Newtonsoft.Json, Version=6.0.0.0, Culture=neutral, PublicKeyToken=30ad4fe6b2a6aeed, processorArchitecture=MSIL">
      <SpecificVersion>False</SpecificVersion>
      <HintPath>..\..\packages\Newtonsoft.Json.6.0.1\lib\net45\Newtonsoft.Json.dll</HintPath>
    </Reference>
    <Reference Include="System" />
    <Reference Include="System.Core" />
    <Reference Include="System.Net.Http" />
    <Reference Include="System.Xml.Linq" />
    <Reference Include="System.Data.DataSetExtensions" />
    <Reference Include="Microsoft.CSharp" />
    <Reference Include="System.Data" />
    <Reference Include="System.Xml" />
  </ItemGroup>
  <ItemGroup>
    <Compile Include="DoNothingExecutionStrategy.cs" />
    <Compile Include="ExecutionStrategy.cs" />
    <Compile Include="IExecutionStrategy.cs" />
<<<<<<< HEAD
    <Compile Include="JavaPreprocessCompileArchiveExecuteAndCheckExecutionStrategy.cs" />
    <Compile Include="NodeJsPreprocessExecuteAndCheckExecutionStrategy.cs" />
    <Compile Include="PhpCgiExecuteAndCheckExecutionStrategy.cs" />
=======
    <Compile Include="JavaPreprocessCompileExecuteAndCheckExecutionStrategy.cs" />
    <Compile Include="NodeJsPreprocessExecuteAndCheckExecutionStrategy.cs" />
    <Compile Include="PhpCgiExecuteAndCheckExecutionStrategy.cs" />
    <Compile Include="PhpCliExecuteAndCheckExecutionStrategy.cs" />
>>>>>>> 41742598
    <Compile Include="Properties\AssemblyInfo.cs" />
    <Compile Include="CompileExecuteAndCheckExecutionStrategy.cs" />
    <Compile Include="ExecutionContext.cs" />
    <Compile Include="ExecutionResult.cs" />
    <Compile Include="RemoteExecutionStrategy.cs" />
    <Compile Include="TestContext.cs" />
    <Compile Include="TestResult.cs" />
  </ItemGroup>
  <ItemGroup>
    <ProjectReference Include="..\..\OJS.Common\OJS.Common.csproj">
      <Project>{69b10b02-22cf-47d6-b5f3-8a5ffb7dc771}</Project>
      <Name>OJS.Common</Name>
    </ProjectReference>
    <ProjectReference Include="..\OJS.Workers.Checkers\OJS.Workers.Checkers.csproj">
      <Project>{93ec1d66-2ce1-4682-ac09-c8c40178a9ad}</Project>
      <Name>OJS.Workers.Checkers</Name>
    </ProjectReference>
    <ProjectReference Include="..\OJS.Workers.Common\OJS.Workers.Common.csproj">
      <Project>{7f714d0b-ce81-4dd7-b6b2-62080fe22cd8}</Project>
      <Name>OJS.Workers.Common</Name>
    </ProjectReference>
    <ProjectReference Include="..\OJS.Workers.Compilers\OJS.Workers.Compilers.csproj">
      <Project>{8570183b-9d7a-408d-9ea6-f86f59b05a10}</Project>
      <Name>OJS.Workers.Compilers</Name>
    </ProjectReference>
    <ProjectReference Include="..\OJS.Workers.Executors\OJS.Workers.Executors.csproj">
      <Project>{cda78d62-7210-45ca-b3e5-9f6a5dea5734}</Project>
      <Name>OJS.Workers.Executors</Name>
    </ProjectReference>
  </ItemGroup>
  <ItemGroup>
    <None Include="packages.config" />
    <None Include="Settings.StyleCop" />
  </ItemGroup>
  <Import Project="$(MSBuildToolsPath)\Microsoft.CSharp.targets" />
  <Import Project="$(SolutionDir)\.nuget\NuGet.targets" Condition="Exists('$(SolutionDir)\.nuget\NuGet.targets')" />
  <Target Name="EnsureNuGetPackageBuildImports" BeforeTargets="PrepareForBuild">
    <PropertyGroup>
      <ErrorText>This project references NuGet package(s) that are missing on this computer. Enable NuGet Package Restore to download them.  For more information, see http://go.microsoft.com/fwlink/?LinkID=322105. The missing file is {0}.</ErrorText>
    </PropertyGroup>
    <Error Condition="!Exists('$(SolutionDir)\.nuget\NuGet.targets')" Text="$([System.String]::Format('$(ErrorText)', '$(SolutionDir)\.nuget\NuGet.targets'))" />
  </Target>
  <!-- To modify your build process, add your task inside one of the targets below and uncomment it. 
       Other similar extension points exist, see Microsoft.Common.targets.
  <Target Name="BeforeBuild">
  </Target>
  <Target Name="AfterBuild">
  </Target>
  -->
</Project><|MERGE_RESOLUTION|>--- conflicted
+++ resolved
@@ -58,16 +58,10 @@
     <Compile Include="DoNothingExecutionStrategy.cs" />
     <Compile Include="ExecutionStrategy.cs" />
     <Compile Include="IExecutionStrategy.cs" />
-<<<<<<< HEAD
     <Compile Include="JavaPreprocessCompileArchiveExecuteAndCheckExecutionStrategy.cs" />
     <Compile Include="NodeJsPreprocessExecuteAndCheckExecutionStrategy.cs" />
     <Compile Include="PhpCgiExecuteAndCheckExecutionStrategy.cs" />
-=======
-    <Compile Include="JavaPreprocessCompileExecuteAndCheckExecutionStrategy.cs" />
-    <Compile Include="NodeJsPreprocessExecuteAndCheckExecutionStrategy.cs" />
-    <Compile Include="PhpCgiExecuteAndCheckExecutionStrategy.cs" />
     <Compile Include="PhpCliExecuteAndCheckExecutionStrategy.cs" />
->>>>>>> 41742598
     <Compile Include="Properties\AssemblyInfo.cs" />
     <Compile Include="CompileExecuteAndCheckExecutionStrategy.cs" />
     <Compile Include="ExecutionContext.cs" />
