﻿<?xml version="1.0" encoding="utf-8"?>
<Project ToolsVersion="12.0" DefaultTargets="Build" xmlns="http://schemas.microsoft.com/developer/msbuild/2003">
  <Import Project="$(MSBuildExtensionsPath)\$(MSBuildToolsVersion)\Microsoft.Common.props" Condition="Exists('$(MSBuildExtensionsPath)\$(MSBuildToolsVersion)\Microsoft.Common.props')" />
  <PropertyGroup>
    <Configuration Condition=" '$(Configuration)' == '' ">Debug</Configuration>
    <Platform Condition=" '$(Platform)' == '' ">AnyCPU</Platform>
    <ProjectGuid>{8570183B-9D7A-408D-9EA6-F86F59B05A10}</ProjectGuid>
    <OutputType>Library</OutputType>
    <AppDesignerFolder>Properties</AppDesignerFolder>
    <RootNamespace>OJS.Workers.Compilers</RootNamespace>
    <AssemblyName>OJS.Workers.Compilers</AssemblyName>
    <TargetFrameworkVersion>v4.5</TargetFrameworkVersion>
    <FileAlignment>512</FileAlignment>
    <SccProjectName>
    </SccProjectName>
    <SccLocalPath>
    </SccLocalPath>
    <SccAuxPath>
    </SccAuxPath>
    <SccProvider>
    </SccProvider>
    <SolutionDir Condition="$(SolutionDir) == '' Or $(SolutionDir) == '*Undefined*'">..\..\</SolutionDir>
    <RestorePackages>true</RestorePackages>
  </PropertyGroup>
  <PropertyGroup Condition=" '$(Configuration)|$(Platform)' == 'Debug|AnyCPU' ">
    <DebugSymbols>true</DebugSymbols>
    <DebugType>full</DebugType>
    <Optimize>false</Optimize>
    <OutputPath>bin\Debug\</OutputPath>
    <DefineConstants>DEBUG;TRACE</DefineConstants>
    <ErrorReport>prompt</ErrorReport>
    <WarningLevel>4</WarningLevel>
    <CodeAnalysisRuleSet>..\..\Rules.ruleset</CodeAnalysisRuleSet>
  </PropertyGroup>
  <PropertyGroup Condition=" '$(Configuration)|$(Platform)' == 'Release|AnyCPU' ">
    <DebugType>pdbonly</DebugType>
    <Optimize>true</Optimize>
    <OutputPath>bin\Release\</OutputPath>
    <DefineConstants>TRACE</DefineConstants>
    <ErrorReport>prompt</ErrorReport>
    <WarningLevel>4</WarningLevel>
    <CodeAnalysisRuleSet>..\..\Rules.ruleset</CodeAnalysisRuleSet>
  </PropertyGroup>
  <ItemGroup>
<<<<<<< HEAD
    <Reference Include="ICSharpCode.SharpZipLib, Version=0.86.0.518, Culture=neutral, PublicKeyToken=1b03e6acf1164f73, processorArchitecture=MSIL">
      <HintPath>..\..\packages\SharpZipLib.0.86.0\lib\20\ICSharpCode.SharpZipLib.dll</HintPath>
=======
    <Reference Include="Ionic.Zip, Version=1.9.6.0, Culture=neutral, PublicKeyToken=6583c7c814667745, processorArchitecture=MSIL">
      <HintPath>..\..\packages\DotNetZip.1.9.6\lib\net20\Ionic.Zip.dll</HintPath>
>>>>>>> 62a696da
      <Private>True</Private>
    </Reference>
    <Reference Include="System" />
    <Reference Include="System.Core" />
    <Reference Include="System.Xml.Linq" />
    <Reference Include="System.Data.DataSetExtensions" />
    <Reference Include="Microsoft.CSharp" />
    <Reference Include="System.Data" />
    <Reference Include="System.Xml" />
  </ItemGroup>
  <ItemGroup>
    <Compile Include="Compiler.cs" />
    <Compile Include="CompilerOutput.cs" />
    <Compile Include="CPlusPlusCompiler.cs" />
    <Compile Include="CSharpCompiler.cs" />
    <Compile Include="DotNetDisassembler.cs" />
    <Compile Include="JavaCompiler.cs" />
    <Compile Include="JavaZipCompiler.cs" />
    <Compile Include="MsBuildCompiler.cs" />
    <Compile Include="Properties\AssemblyInfo.cs" />
  </ItemGroup>
  <ItemGroup>
    <ProjectReference Include="..\..\OJS.Common\OJS.Common.csproj">
      <Project>{69B10B02-22CF-47D6-B5F3-8A5FFB7DC771}</Project>
      <Name>OJS.Common</Name>
    </ProjectReference>
    <ProjectReference Include="..\OJS.Workers.Common\OJS.Workers.Common.csproj">
      <Project>{7f714d0b-ce81-4dd7-b6b2-62080fe22cd8}</Project>
      <Name>OJS.Workers.Common</Name>
    </ProjectReference>
  </ItemGroup>
  <ItemGroup>
    <None Include="packages.config" />
  </ItemGroup>
  <ItemGroup>
    <Analyzer Include="..\..\packages\StyleCop.Analyzers.1.0.0-rc1\analyzers\dotnet\cs\Newtonsoft.Json.dll" />
    <Analyzer Include="..\..\packages\StyleCop.Analyzers.1.0.0-rc1\analyzers\dotnet\cs\StyleCop.Analyzers.CodeFixes.dll" />
    <Analyzer Include="..\..\packages\StyleCop.Analyzers.1.0.0-rc1\analyzers\dotnet\cs\StyleCop.Analyzers.dll" />
  </ItemGroup>
  <Import Project="$(MSBuildToolsPath)\Microsoft.CSharp.targets" />
  <Import Project="$(SolutionDir)\.nuget\NuGet.targets" Condition="Exists('$(SolutionDir)\.nuget\NuGet.targets')" />
  <Target Name="EnsureNuGetPackageBuildImports" BeforeTargets="PrepareForBuild">
    <PropertyGroup>
      <ErrorText>This project references NuGet package(s) that are missing on this computer. Enable NuGet Package Restore to download them.  For more information, see http://go.microsoft.com/fwlink/?LinkID=322105. The missing file is {0}.</ErrorText>
    </PropertyGroup>
    <Error Condition="!Exists('$(SolutionDir)\.nuget\NuGet.targets')" Text="$([System.String]::Format('$(ErrorText)', '$(SolutionDir)\.nuget\NuGet.targets'))" />
  </Target>
  <!-- To modify your build process, add your task inside one of the targets below and uncomment it. 
       Other similar extension points exist, see Microsoft.Common.targets.
  <Target Name="BeforeBuild">
  </Target>
  <Target Name="AfterBuild">
  </Target>
  -->
</Project><|MERGE_RESOLUTION|>--- conflicted
+++ resolved
@@ -42,13 +42,8 @@
     <CodeAnalysisRuleSet>..\..\Rules.ruleset</CodeAnalysisRuleSet>
   </PropertyGroup>
   <ItemGroup>
-<<<<<<< HEAD
     <Reference Include="ICSharpCode.SharpZipLib, Version=0.86.0.518, Culture=neutral, PublicKeyToken=1b03e6acf1164f73, processorArchitecture=MSIL">
       <HintPath>..\..\packages\SharpZipLib.0.86.0\lib\20\ICSharpCode.SharpZipLib.dll</HintPath>
-=======
-    <Reference Include="Ionic.Zip, Version=1.9.6.0, Culture=neutral, PublicKeyToken=6583c7c814667745, processorArchitecture=MSIL">
-      <HintPath>..\..\packages\DotNetZip.1.9.6\lib\net20\Ionic.Zip.dll</HintPath>
->>>>>>> 62a696da
       <Private>True</Private>
     </Reference>
     <Reference Include="System" />
