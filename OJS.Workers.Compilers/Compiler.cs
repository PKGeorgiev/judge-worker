--- conflicted
+++ resolved
@@ -51,17 +51,11 @@
                 case CompilerType.MsBuildLibrary:
                     return ObjectFactory.GetInstance<MsBuildLibraryCompiler>();
                 case CompilerType.CPlusPlusZip:
-<<<<<<< HEAD
-                    return new CPlusPlusZipCompiler(Settings.CPlusPlusZipCompilerProcessExitTimeOutMultiplier);
-                case CompilerType.DotNetCompiler:
-                    return new DotNetCompiler(Settings.DotNetCompilerProcessExitTimeOutMultiplier);
-                case CompilerType.SolidityCompiler:
-                    return new SolidityCompiler(Settings.SolidityCompilerProcessExitTimeOutMultiplier);
-=======
                     return ObjectFactory.GetInstance<CPlusPlusZipCompiler>();
                 case CompilerType.DotNetCompiler:
                     return ObjectFactory.GetInstance<DotNetCompiler>();
->>>>>>> a8c9fddf
+                case CompilerType.SolidityCompiler:
+                    return ObjectFactory.GetInstance<SolidityCompiler>();
                 default:
                     throw new ArgumentException("Unsupported compiler.");
             }
