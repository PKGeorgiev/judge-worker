--- conflicted
+++ resolved
@@ -208,14 +208,8 @@
                             return new CompilerOutput(1, "Compiler process timed out.");
                         }
 
-<<<<<<< HEAD
                         outputWaitHandle.WaitOne(300);
                         errorWaitHandle.WaitOne(300);
-
-=======
-                        outputWaitHandle.WaitOne(100);
-                        errorWaitHandle.WaitOne(100);
->>>>>>> eebd0b09
                         exitCode = process.ExitCode;
                     }
                 }
